# The Multi-Agent System (MAS) Library

The `mas` library is a powerful and flexible framework designed for creating and managing multi-agent systems. Whether you need a simple chatbot, a sophisticated automation workflow, or a fully integrated AI-driven ecosystem, the `mas` library provides the tools you need to build, scale, and maintain your system with ease.

### What Can You Build with the `mas` Library?

- **Intelligent Chatbots**: Create conversational agents with predefined roles and tasks.
- **API Orchestrators**: Seamlessly integrate multiple APIs through tools managed by intelligent agents.
- **Data Processing Pipelines**: Build processes to transform, analyze, and deliver data efficiently.
- **Decision-Making Systems**: Implement branching logic and dynamic workflows to enable adaptive decision-making.

### Why Choose the `mas` Library?

- **Minimal Setup**: Define agents, tools, and workflows using JSON configurations or Python scripts. Start with simple setups and expand as needed.
- **Seamless LLM Integration**: Manage interactions with multiple LLM providers (e.g., OpenAI, Google, Groq) without adapting your code or message history for each one.
- **Automated System Prompts**: Automatically generate and manage system prompts to reduce the need for complex prompt engineering, ensuring consistent and reliable agent behavior.
- **Error-Tolerant JSON Parsing**: Includes a robust JSON parser that can recognize and correct malformed JSON structures, even when LLMs produce imperfect outputs.
- **Scalability**: Add or modify components like agents, tools, and processes, expanding the capabilities of a system with minimal refactoring.
- **Integration Ready**: Effortlessly connect with external APIs, databases, and custom Python functions for real-world applications.
- **Dynamic Workflows**: Support for branching, looping, and conditional execution in complex automation sequences.
- **Context-Aware Agents**: Use centralized message histories to enable agents to make informed decisions and maintain continuity across interactions.
- **Multi-User Support**: Manage isolated histories for multiple users, making it ideal for systems that handle multiple independent conversations or workflows.
- **Focus on Logic**: Offload low-level details of message management, task sequencing, and system orchestration to the library so you can concentrate on your application's goals.

The `mas` library empowers developers to create robust, flexible, and intelligent systems while minimizing the complexity of setup and orchestration. Whether you are a beginner experimenting with multi-agent architectures or an expert building large-scale AI-driven workflows, the `mas` library adapts to your needs.

### Currently in alpha
This library has not yet been extensively tested and is currently under development. Please **do not use it in production yet**, but feel free to test it and post your issues here, or email me at mneuronico@gmail.com to collaborate or know more about this project.

---


# Multi-Agent System (mas) Library Quick Start Guide

Welcome to the `mas` library! This guide will help you get started with setting up and running your first multi-agent system using a simple configuration.

---

## Step 1: Create a Minimal JSON Configuration

Let’s create a minimal configuration to get started with a single agent.

### Example `config.json`

```json
{
    "general_parameters": {
        "api_keys_path": "api_keys.json"
    },
    "components": [
        {
            "type": "agent",
            "name": "hello_agent",
            "system": "You are an AI that responds with a friendly greeting."
        }
    ]
}
```

### Preparing API Keys

Ensure you have an `api_keys.json` file in the base directory. Currently, only "openai", "groq" and "google" are supported as providers:

```json
{
    "openai": "sk-your-openai-api-key",
    "groq": "your-groq-key",
    "google": "your-google-key"
}
```

---

## Step 2: Load and Run the System

Use the JSON configuration to initialize and run the system:

### `main.py`

```python
from mas import AgentSystemManager

# Load the system from the JSON configuration
manager = AgentSystemManager(config_json="config.json")

# Run the system with user input
output = manager.run(input="Hello world!")
print(output)
```

---

## Step 3: View Message History

You can check the interaction history for the current user:

```python
manager.show_history()
```
---

# Multi-Agent System (mas) Library Documentation

## Introduction

The `mas` library provides a robust framework for building complex multi-agent systems. It allows you to create and manage various types of components: `Agents`, `Tools`, `Processes`, and `Automations`. These components interact via a centralized message history mechanism. The library supports both programmatic construction and system definition using JSON files.

## Core Concepts

### Components

Components are the fundamental building blocks of your multi-agent system:

-   **`Agent`**: Agents utilize Large Language Models (LLMs) to generate responses. They are configured with system prompts, required output structures, and filters that specify which messages to use as context. Agents can use tools to accomplish a task. They receive a list of messages (full message history as default) as input and their output is always a dictionary with required fields. The library manages system prompts automatically so that the JSON responses from LLMs always conform with the required outputs.
-   **`Tool`**: Tools perform specific actions (like API calls, database queries, etc.) and are typically used by agents. Tools receive predetermined input fields as a dictionary (typically from a specific agent that is using the tool) and produce an output dictionary, which can then be used by other agents, or it can be processed in some way.
-   **`Process`**: Processes perform data transformations, data loading, or any other kind of data manipulation. They can be used to insert any necessary code or processing that cannot be natively managed by the library. They receive a list of messages (although only the latest message is passed to them by default) and return an output dictionary which can then be used by other agents or tools.
-   **`Automation`**: Automations are workflows that orchestrate the execution of other components (agents, tools and processes). They manage the sequence of steps and support branching and looping structures. Their input is directly passed to the first component in their structure and they return a dictionary with the output of the latest executed component.

### Message History

All interactions between components are recorded in a database, providing context and a message history for agents, tools and processes. Each message includes:

-   A unique identifier (ID).
-   A sequential message number (`msg_number`), stored chronologically and incremented with each new message.
-   The `type` of the component that was ran (agent, tool or process).
-   The `model` that was called, if `type` is 'agent' (in the format 'provider:model_alias').
-   A `role` that indicates the component that produced the message.
-   The `content` of the message, which is typically a dictionary as given by the corresponding component.

Each `user_id` has its own isolated message history.

### Roles

Each component is assigned a unique `role` when its output is stored in the database. Roles can simply be the name of the component, but there are some special terms:
-   `user`: Messages directly from a user (when calling `run` with `input` string).
-   `internal`: Messages not readable by agents but still present in the database (commonly when calling `run` with an `input` dict).


## The Agent System Manager

### Initialization

```python
from mas import AgentSystemManager

manager = AgentSystemManager(
    base_directory="path/to/your/base_dir",  # Default is the current working directory.
    api_keys_path="api_keys.json",  # Default is api_keys.json
    general_system_description="This is a description for the overall system.", # Default: "This is a multi agent system."
    functions_file="my_fns_file.py", # Default: "fns.py"
    on_update=on_update, # Default: none
    on_complete=on_complete # Default: none
)
```

The `AgentSystemManager` manages your system’s components, user histories, and general settings.

-   **`base_directory`**: Specifies the directory where user history databases (`history` subdirectory) and pickled object files (`files` subdirectory) are stored. Also the location of `fns.py`.
-   **`api_keys_path`**: The name of a JSON file containing API keys for various LLM providers, which must be in the `base_directory`. Example:

    ```json
    {
        "openai": "sk-...",
        "groq": "groq-..."
    }
    ```
-   **`general_system_description`**: A description appended to the system prompt of each agent.
-   **`functions_file`**: The name of a Python file where function definitions must be located. This file must exist in the base directory.
-   **`on_update`**: Function to be executed each time an individual component is finished running. The function must receive a list of messages and the manager as the only two arguments. Useful for doing things like updating an independent database or sending messages to user during an automation.
-   **`on_complete`**: Function to be executed when `manager.run`() reaches completion. This is equivalent to `on_update` when calling `manager.run()` on an individual component (if both are defined, both will be executed), but it's different for automations, since it will only be ran at the end of the automation. The function must receive a list of messages and the manager as the only two arguments. Useful for doing things like sending the last message to the user after a complex automation workflow.

`on_update` and `on_complete` can be defined as callables directly, or they can be strings referring to the name of the function to used, located in the `functions_file`. To accomplish this, _function syntax_ must be used, by starting the string with _fn:_, for example:

_"fn:<your_function_name>"_ will attempt to retrieve a function with the specified name from the `functions_file`.

You can accomplish the same thing when defining the system from a JSON file:

```json
{
  "general_parameters": {
    "base_directory": "/path/to/your/base_dir",
    "api_keys_path": "api_keys.json",
    "general_system_description": "This is a description for the overall system.",
    "functions_file": "my_fns_file.py",
    "on_update": "fn:on_update_function", 
    "on_complete": "fn:on_complete_function"
  },
  "components": ...
}
```

### Setting the Current User

Each user has its own message history, saved as an isolated SQLite database file (.sqlite). This is important because the exact same system manager, with identical structure, can handle many independent conversation histories seamlessly. To specify the user whose history you want to use, call:

```python
manager.set_current_user("user123")  # Creates a new DB for "user123" if it does not exist.
```

If no user is set, a new UUID will be automatically created and the current user will be set to that UUID, which will the be subsequently used until explicitely changed by the developer.

### Creating Components

#### Agents

```python
agent_name = manager.create_agent(
    name="myagent",  # Optional, defaults to agent-<n>
    system="You are an AI assistant that uses tools.",  # Default: "You are a helpful assistant."
    required_outputs={   # Default: {"response": "Text to send to user."}
        "query": "The query to search for",
         "items": {"description": "Items to show", "type": "string"}
    },
    models=[  # Default: [{"provider": "groq", "model": "llama-3.1-8b-instant"}]
        {"provider": "openai", "model": "gpt-4-turbo-preview"},
        {"provider": "groq", "model": "llama-3.1-8b-instant"}
    ],
    default_output={"query": "default query", "items": "default items."}, # Default: {"response": "No valid response."}
    positive_filter=["user", "tool-mytool"], # Default: None
    negative_filter=["bot-otheragent"]  # Default: None
)
```

-   **`name`**:  The unique name of the agent. If not provided, it will automatically be assigned as `agent-<n>`, where `n` is a sequential number.
-   **`system`**:  The system prompt for the agent, defining its role and instructions. The manager will combine this with the general system prompt for the system and with other necessary specifications to ensure the output JSON matches the expected format.
-   **`required_outputs`**: Specifies the structure of the JSON output that the agent should produce. It can be either a simple string (where the type defaults to `string` and the output field is named `response`) or a dictionary providing descriptions and types for each output field:
    ```
        {
            "field_name1": "description of the field",
            "field_name2": { "description": "description of field2", "type": "string"}
        }
    ```
    The manager will automatically add these required outputs to the agent's system prompt so that the model knows to produce a JSON with the required fields.
-   **`models`**:  A list of LLM models to try, in order, to fulfill the request:
    ```
        [
            {"provider": "openai", "model": "gpt-4-turbo-preview"},
            {"provider": "groq", "model": "llama-3.1-8b-instant"}
        ]
    ```
    Supported providers so far are: `"openai"`, `"google"`, and `"groq"`. Ensure the corresponding `api_key` is available in `api_keys.json`.
-   **`default_output`**: The output to use when all the models fail, should match the `required_outputs`.
-   **`positive_filter`**: A list of `roles` to be included in the context of the agent (all other roles will be ignored if this is defined).
-   **`negative_filter`**:  A list of `roles` to be excluded from the context.
    You can filter using these values:
    -   `user`: selects messages from the user.
    -   `agent`: selects messages from all roles from the agent type.
    -   `tool`: selects messages from all roles from the tool type.
    -   `process`: selects messages from all roles from the process type.
    -   Exact role names (e.g., `myagent`)


You can create agents when defining the system from a JSON file by including them in the component list:

```json
{
  "general_parameters": {
    // ...
  },
  "components": [
    {
      "type": "agent",
      "name": "myagent", 
      "system": "You are an AI assistant that uses tools.",
      "required_outputs": {
        "query": "The query to search for",
        "items": {
          "description": "Items to show",
          "type": "string"
        }
      },
      "models": [
        {"provider": "openai", "model": "gpt-4-turbo-preview"},
        {"provider": "groq",  "model": "llama-3.1-8b-instant"}
      ],
      "default_output": {
        "query": "default query",
        "items": "default items."
      },
      "positive_filter": ["user", "mytool"],
      "negative_filter": ["otheragent"]
    }
  ]
}
```

#### Tools

```python
def my_tool_function(query):
    # Make a call to an API based on the query
    return {"items": ["item1", "item2"]}

tool_name = manager.create_tool(
    name="mytool",
    inputs={"query": "query from the agent to call the tool"},
    outputs={"data_field_1": "some data returned by the api",
            "data_field_2": "more data returned by the api"},
    function=my_tool_function,
    default_output={"items": "Default items"}  # Default: {}
)
```

-   **`name`**:  The name of the tool.
-   **`inputs`**:  A dictionary describing the input parameters for the `function` using descriptions and names.
-   **`outputs`**:  A dictionary describing the output parameters of the `function` using descriptions and names.
-   **`function`**: A callable (function) that performs the task of the tool. This function receives as many arguments as needed, which must be defined in the same order as the dictionary that will be used as input for this tool (the dictionary from the latest message is used by default, but more complex inputs can be defined as explained below).
-  **`default_output`**: Output to use if there's an error during the function call, or an exception has been raised by the function.

Tools can be included in the component list of the config JSON file just like agents:

```json
{
  "components": [
    {
      "type": "tool",
      "name": "mytool",
      "inputs": {
        "query": "query from the agent to call the tool"
      },
      "outputs": {
        "data_field_1": "some data returned by the api",
        "data_field_2": "more data returned by the api"
      },
      "function": "fn:my_tool_function",
      "default_output": {
        "items": "Default items"
      }
    }
  ]
}

```

#### Processes

```python
def my_process_function(message_list):
    # do anything and return any values that need saving in a dict
    return {"content": "some content from local file"}

process_name = manager.create_process(
    name="myprocess",
    function=my_process_function
)
```

-   **`name`**: The name of the process.
-   **`function`**: A callable (function) that performs data transformations, data loading, etc. This function receives as argument a list of messages, each of which is a dictionary with two fields ("source", with the source role, and "message" with the actual content) and it should return a dictionary.

You can also define processes in the config JSON file:

```json
{
  "components": [
    {
      "type": "process",
      "name": "myprocess",
      "function": "fn:my_process_function"
    }
  ]
}
```

#### Automations

```python
automation_name = manager.create_automation(
    name="myautomation",   # Optional, defaults to automation-<n>
    sequence=[
        "first_agent",
        "first_tool",
        "decision_agent",
        {
           "control_flow_type": "branch",
           "condition": "is_tool_needed",
            "if_true": [
                "another_tool",
                "a_process"
            ],
            "if_false": [
                "another_agent"
            ]
         },
         {
            "control_flow_type": "while",
            "start_condition": True, # runs the first pass
            "end_condition": "fn:check_if_query_is_valid:second_loop_agent?[query]",
            "body": [
                "first_loop_agent",
                "second_loop_agent"
            ]
          }

    ]
)
```

-   **`name`**: The name of the automation.  If not specified, defaults to `automation-<n>`.
-   **`sequence`**: An ordered list of steps to execute. Steps can be:
    -   A string representing a component name, with an optional input specification (more on **`mas` input syntax** below).
    -   A control flow dictionary with the following structure:
        -   `control_flow_type`:  `"branch"`, `"while"`, or `"for"`.
        -   For `"branch"`:
            -   `condition`: A boolean, or a string to evaluate as boolean, or a dict. The syntax to specify conditional statements will be covered below.
            -   `if_true`: A list of steps to execute if `condition` is `True` (steps can be themselves control flow types).
            -   `if_false`: A list of steps to execute if `condition` is `False`.
        -   For `"while"`:
            -   `start_condition`: A boolean or a string or a dict.  If `True`, the first iteration is executed. if omitted, the first iteration is executed.
            -   `end_condition`: A boolean or a string to evaluate as boolean, or a dict.
            -   `body`:  A list of steps to execute in each iteration.
        -   For `"for"`:
            -   `iterations`: A positive integer specifying how many times to iterate or a string that evaluates to an integer. if string is not a numeric field it defaults to `0`.
            -   `body`: A list of steps to execute in each iteration.

Defining an automation in the config JSON file is as simple as including it in the list of components, just like any other component:

```json
{
  "components": [
    {
      "type": "automation",
      "name": "myautomation",
      "sequence": [
        "first_agent",
        "first_tool",
        "decision_agent",
        {
          "control_flow_type": "branch",
          "condition": "is_tool_needed",
          "if_true": [
            "another_tool",
            "a_process"
          ],
          "if_false": [
            "another_agent"
          ]
        },
        {
          "control_flow_type": "while",
          "start_condition": true,
          "end_condition": "fn:check_if_query_is_valid:second_loop_agent?[query]",
          "body": [
            "first_loop_agent",
            "second_loop_agent"
          ]
        }
      ]
    }
  ]
}
```

Note that these examples use the `mas input syntax`, which will be explained below.

### Linking Components

```python
manager.link_tool_to_agent_as_output("mytool", "myagent")  # myagent receives mytool inputs
manager.link_tool_to_agent_as_input("mytool", "myagent")  # myagent's context contains mytool's outputs
manager.link("myagent", "mytool") # automatic link
```

-   `link_tool_to_agent_as_output(tool_name, agent_name)`:  This is the function to call when a tool will be used by an agent. In this case, the agent must be ran before the tool. The mangaer updates the agent's `required_outputs` automatically to include the tool's `inputs`. This configures the Agent to produce the required input for the Tool to execute.
-   `link_tool_to_agent_as_input(tool_name, agent_name)`: This is the function to call when a tool will serve as input to an agent. It ensures the agent's message context includes the tool's output, and ensures the agent's filters don't exclude this tool output, as well as updating the system message of the agent so that it will pay special attention to the tool's output.
-   `link(comp1, comp2)`: Automatically links a tool and an agent based on their order: `tool->agent` or `agent->tool`

The simplest way to link an agent and a tool via JSON is to use the "links" section at the top-level of your JSON. For example:

```json
{
  "components": [
    {
      "type": "agent",
      "name": "myagent",
      "system": "You are an AI assistant."
    },
    {
      "type": "tool",
      "name": "mytool",
      "function": "fn:my_tool_function"
    }
  ],
  "links": {
    "myagent": "mytool" // or you could do "mytool: myagent" to link the tool as input to the agent
  }
}
```

Additionally, if you want an agent to declare which tool it uses directly inside its definition, you can add a `"uses_tool"` key:

```json
{
  "components": [
    {
      "type": "agent",
      "name": "myagent",
      "system": "You are an AI assistant.",
      "uses_tool": "mytool"
    },
    {
      "type": "tool",
      "name": "mytool",
      "function": "fn:my_tool_function"
    }
  ]
}
```

Note that these examples are incomplete. You would need to define the inputs and outputs of the tool, as well as `my_tool_function` in your function file.

### Running Components

```python
output = manager.run(
    component_name="myagent",  # Optional - component to run
    input="Some user input",    # Optional input to add to the message history
    user_id="user123",        # Optional - which database to use
    role="my_custom_role",      # Optional - role to save the input, overrides defaults
    verbose=True,              # Optional: show debug info
    target_input="myagent",   # Optional - retrieve from a single component/user -> this can contain mas input syntax
    target_index=-1,        # Optional - pick a specific message or range of messages
    target_custom=[          # Optional - pick specific fields from multiple components (overrides target_input and target_index)
        {
           "component": "myotheragent",
            "index": -2,
            "fields": ["summary", "keywords"]
        },
          {
            "component": "user",
            "index": -1
        }
   ],
   blocking=True, # Optional -> defaults to True
   on_complete=None, # Optional -> defaults to defined in system build
   on_update=None, # Optional -> defaults to defined in system build
   on_update_params = {"to_use_in_update": value},
   on_complete_params = {"to_use_in_complete": value}
)
print(output)
```

-   **`component_name`**: The name of the component to run. If not specified it uses the latest created automation, or creates a linear automation if one does not exist using all components available in their order of creation.
-   **`input`**: Optional string or dict to store in the message history. If it's a string, it will be stored with the role `"user"`. If it's a dictionary, it will be stored with the role `"internal"`, assumed to be information added by the developer.
-   **`user_id`**: The ID of the user whose database should be used. If not specified, the current user is used, or created if not set.
-   **`role`**: Role to use when saving the input, defaults to `"user"` if the input is a string, or `"internal"` if input is a dictionary, but can be overriden by developer.
-   **`verbose`**: Boolean to enable verbose mode.
-   **`target_input`**: The name of a component or user to use as input. This parameter can contain `mas input syntax` which will be parsed by the parser, equivalent to just calling `target_custom` (more details below).
-   **`target_index`**: An integer or range to select a message by index in the selected `target_input`.  Negative indices count from the end (e.g., `-1` is the last message). If no index is passed, the component will use a default logic to select message(s). Ranges must be passed as tuples, and the string "~" stands for "all messages".
-   **`target_custom`**: Used to select messages from multiple components, each `dict` in the `list` can specify the following keys:
    -   `component`: The name of the component or `user` to select messages from.
    -   `index`: An integer or range to select a message or messages in the history.
    -   `fields`: An optional list of strings to extract fields from messages.
-   **`blocking`**: Boolean that specifies whether manager.run() should block execution thread until completed or run on an independent thread and return immediately.
-   **`on_complete`**: Callable executed when manager.run() completes, overrides function set when defining the system. Useful for using as callback when blocking=False. 
-   **`on_update`**: Similar to on_complete but runs everytime a component is finished running, useful for automations.
-   **`on_complete_params`**: Dictionary containing values that can be accessed inside on_complete.
-   **`on_update_params`**: Dictionary containing values that can be accessed inside on_update.

### Running the System in Non-Blocking Mode

The `run` method in the `AgentSystemManager` supports both blocking and non-blocking execution modes, making it flexible for various use cases.

#### **Blocking Mode**

In blocking mode, the `run` method waits for the execution of the specified component to complete before returning the output. This is the default behavior.

```python
result = manager.run(component_name="chat_agent", input="Hello", blocking=True)
print(result)  # Processed output after the component finishes execution
```

#### **Non-Blocking Mode**

In non-blocking mode, the `run` method starts the execution in a separate thread and returns immediately. You can use the `on_update` and `on_complete` callbacks to handle progress and final results.

```python
<<<<<<< HEAD
def on_update(messages, manager, on_update_params):
=======
def on_update(messages, manager):
>>>>>>> aa10027e
    if messages:
        latest_message = messages[-1]
        if latest_message.get("source") == "specific_role":
            print("[Update] Latest Message from specific_role:", latest_message["message"])

<<<<<<< HEAD
def on_complete(messages, manager, on_complete_params):
=======
def on_complete(messages, manager):
>>>>>>> aa10027e
    print("[Complete] Final message:", messages[-1] if messages else "No messages.")

manager.run(
    component_name="chat_agent",
    input="Hello",
    blocking=False,
    on_update=on_update,
    on_complete=on_complete
)
```

Note how you can filter messages by role in the callback methods, so you can perform different actions depending on which component has just been executed.

Both methods must include in their definition the `messages` and `manager` arguments in that order, as they will always be provided when these methods are called by the manager. They can both optionally include the `on_update_params` and `on_complete_params` respectively, although they must be provided as arguments to the `manager.run()` function if they are defined in the callback methods.

#### Best Practices

1. **Use Blocking for Simplicity**: Use blocking mode for simple workflows where immediate results are required.
2. **Enable Real-Time Feedback with `on_update`**: Use `on_update` for tasks that require progress tracking or real-time updates.
3. **Handle Completion with `on_complete`**: Always implement an `on_complete` callback for non-blocking tasks to ensure final results are processed.

### Showing History

```python
manager.show_history(user_id="user123") # Show history of "user123"
manager.show_history()  # Show history of current user
```

-   **`user_id`**: Displays the entire message history for the specified user. If not specified, uses the current user.

### Retrieving Messages: `get_messages`

The `get_messages` method retrieves a structured history of all messages for a specific user, useful for analyzing interactions or displaying chat history.


#### Method Signature

```python
manager.get_messages(user_id: Optional[str] = None) -> List[Dict[str, str]]
```

#### Parameters

- **`user_id`** *(Optional)*: The unique ID of the user whose history you want. Defaults to the current user if set, or creates a new user UUID otherwise.

#### Return Value

A **list** of dictionaries, each representing a message with the following keys:

- **`source`**: Role that sent the message (e.g., `"user"`, `"agent-name"`, etc.).
- **`message`**: Content of the message (JSON strings are parsed into Python dictionaries).
- **`msg_number`**: Sequential message number in the conversation.
- **`type`**: Component type (`"agent"`, `"tool"`, `"process"`, `"user"`, etc.).
- **`model`**: Model used, in the format `"<provider>:<model-name>"`.

### Deleting User History `clear_message_history`

If you need to clear the message history for a user, the `manager` offers a simple method to delete the database associated to a specific user.

```python
manager.clear_message_history(user_id) # if not provided, it will use the current user_id
```

### Clearing Cache

The `mas` library detects when a tool or a process returns a dictionary with values that are not compatible with JSON serializing. In those cases, those values are saved as pickle objects and then loaded when needed for tools or processes (not for agents, as they can only process text input). Files stay loaded in memory for faster retrieval unless explicitely cleared:

```python
manager.clear_file_cache() # Clears the cache that stores pickle objects.
```

### Loading from JSON and running the system

Below is a minimal example which runs an automation from a multi agent system defined by a JSON file present in the base directory:

```python
from mas import AgentSystemManager
manager = AgentSystemManager(config_json="<config_file_name>.json")
output = manager.run(input="Hey, how are you today?")
manager.show_history()
```

For maximum brevity, the whole system can be ran in only one line:

```python
manager = AgentSystemManager(config_json="<config_file_name>.json").run("Hey, how are you today?")
```

This builds the system from a JSON configuration file specified using the `config_json` parameter, creates all components if the configuration is valid and runs an automation (either a specified one or a default linear automation) with the provided user input (or starting with no input if none is provided).

### Running a Chat Loop

The `run` method can be used in a loop to implement a simple interactive chat system. This is ideal for continuously processing user inputs and generating responses from the system.

```python
# Initialize the manager
manager = AgentSystemManager(config_json="config.json") 

# Chat Loop
while True:
    user_input = input("User: ")
    
    # Break the loop if instructed to by user
    if user_input.lower() == "break":
        break
    
    # Get the output from the manager
    manager.run(input=user_input, verbose=False)
```

To run the chat loop, a valid configuration JSON file is required, such as:

```json
{
  "general_parameters": {
    "base_directory": "/path/to/your/base_dir",
    "api_keys_path": "api_keys.json",
    "general_system_description": "This is a description for the overall system.",
    "functions_file": "fns.py",
    "on_complete": "fn:on_complete_function"
  },
  "components": [
    {
      "type": "agent",
      "name": "chat_agent",
      "system": "You are an AI assistant.",
      "required_outputs": {
        "response": "Text to send to the user."
      },
      "models": [
        {"provider": "openai", "model": "gpt-4-turbo"}
      ]
    }
  ]
}
```

Note that in this case it is important to define an `on_complete` function, since the main chat loop does not include a specific instruction to handle the system's output once an iteration is completed. A minimal `fns.py` file could look like this:

```python
# fns.py

def on_complete_function(messages, manager):
    # Print the content of the latest message
    if messages:
        latest_message = messages[-1]
        print("Assistant:", latest_message.get("message", "No message content."))
```

In this function, you could possibly send this message to your own database, to a messaging app or to a custom user interface.

### Defining Functions
Functions for `Tool` and `Process` components must be defined in the Python file specified using the `functions_file` option (or the default `fns.py`). All tools and processes must have their custom function defined in this file. Conditional functions, on_update and on_complete must be defined in this file as well. When using the library only programatically and not using function syntax (i.e. `"fn:"`) it is possible to define functions elsewhere and use them as callables directly, but it is better practice to still define them in the `functions_file`, import it and use it.


## Input String Parsing

The input string parser allows for advanced message selection and transformation based on specifications in a string format. This syntax is usually used when listing components in automations, and allows to specify which messages will each component receive from the history. The syntax can also be used when defining looping and branching conditions within automations.

#### Defining Inputs Using MAS Input Syntax

In an automation, when defining a component to run in a step, you specify the component name in a string:

```json
"executed_component"
```

**Default Behavior**:

- For agents: The component receives the complete conversation (excluding messages labeled with the `"internal"` role, and respecting positive/negative filters defined during creation).
- For tools: The component receives the latest message directly as a dictionary, because its values will be passed as arguments to the tool function, in order.
- For processes: The component receives the latest message as a single-element list containing the content dictionary.

You can override these defaults with more complex input specifications. This is where input string syntax comes into play, starting with a colon which denotes the start of a string that will encode input information.

#### Specifying Input Component

- **Input Component:**
  ```json
  "executed_component:input_component"
  ```
  Specifies which input component’s messages are used as input by the executed component. For agents, this includes the full conversation history filtered to only messages from the specified `input_component` (as well as applying positive and negative filters defined for that agent). For tools and processes, this fetches the latest message from `input_component`.

#### Specifying Input Index

- **Indexing Messages:**
  ```json
  "executed_component:input_component?index"
  ```
  Specifies the index of `input_component`'s message history to fetch.
  - Negative integers indicate positions from the end (e.g., `?-1` is the latest message, which is the default for tools and processes).
  - A range can be specified (e.g., `?-5~-2` fetches all messages from the 5th-to-last to the 2nd-to-last from the specified `input_component`).
  - Open intervals are allowed:
    - `?-4` grabs all messages up to the 4th-to-last.
    - `-4?` grabs the latest 4 messages.
    - `?~` grabs all messages (this is the default for agents).

Ranges are well-defined for agents and processes, which receive lists of messages, but not for tools, as they work with single dictionaries. To retrieve fields from multiple messages for tools, specialized syntax is required (this will be covered below).

#### Specifying Input Fields

- **Selecting Fields:**
  ```json
  "executed_component:input_component?[field1, field2]"
  ```
  Filters the content dictionary of the messages to include only specified fields. For agents, this applies to all fetched messages. For processes, this applies to all fetched messages too, although by default it grabs only the latest message (like in this example, where no index is specified). For tools, it applies to the single fetched message.

#### Combining Index and Field Specification

- **Combining Index and Fields:**
  ```json
  "executed_component:input_component?-3~?[desired_field]"
  ```
  Executes the component with input as the last three messages from `input_component`, filtering each to only include `desired_field` and ignoring other fields that could be part of those messages. This would be valid for agents and processes, but not for tools, as the index specifies a range.

#### Concatenating Multiple Inputs

- **Concatenating Inputs:**
  ```json
  "executed_component:(input_comp_1, input_comp_2)"
  ```
  Specifies multiple input components.
  - For agents: Receives message histories from both components, defaulting to full message histories from both in this case, combining all into one history which preserves conversation order.
  - For processes: Builds a list of messages from each component just like agents, defaulting in this case to the latest message from each (unlike agents). Conversation history is preserved, and each message is wrapped into a dictionary which specifies "source" (the role) and "message" (the actual content) just like with agents.
  - For tools: Merges fetched messages from all components into a single dictionary. Developers must be careful not to merge input messages with fields named the same way, as they can overwrite each other. This is solved by carefully naming fields that will be used by the same tool at the same time.


Input concatenation allows for all the usual input parameter specification for each particular input. For example:
  ```json
  "executed_component:(input_comp_1?-1, input_comp_2?[field1, field2])"
  ```
  - For agents: Combines the latest message from `input_comp_1` with all messages from `input_comp_2` (filtered to `field1` and `field2`), preserving conversation order.
  - For processes: Grabs the latest message from both components, filtering the second component to keep only desired fields, and combines into a single list preserving conversation order.
  - For tools: Combines all fields from the latest message from `input_comp_1` with the specified fields from the latest message of `input_comp_2` into a single dictionary.

#### Specifying Conditionals

**Conditionals in Automations**
Conditionals are used for branching and loops in automations. By default, they evaluate a boolean field from the latest message:

  ```json
  "field1"
  ```

  Fetches `field1` from the latest message, which must be a boolean, and evaluates it. If true, the conditional is true as well.

**Complex Conditionals:**

If the conditional string starts with a colon, the input syntax can be used to specify conditional inputs in the same way as it is used for specifying inputs for components. Conditionals have defaults similar to tools, fetching the latest message by default and merging fields from different messages into a single dict for evaluation. For example:

  ```json
  ":input_comp?[field_1]"
  ```

  Fetches the latest message from `input_comp`, retrieves `field_1`, and evaluates it as a boolean.

  ```json
  ":input_comp?-3?[field1, field2]"
  ```

  Fetches the -3rd message from `input_comp`, retrieves `field1` and `field2`, and evaluates both fields (AND logic is applied by default, both need to be true for the conditional to be true).

  ```json
  ":(input_comp_1?[field1], input_comp_2?-4)"
  ```

  Combines the specified field from `input_comp_1`'s latest message and all fields from `input_comp_2`'s -4th message. All must evaluate to true for the conditional to be true. Just like with tools, the developer must be careful when naming output fields for components that will be evaluated inside the same conditional so as to not have overlap and overwriting.

Just like with tools, ranges are not allowed in conditionals, as they are ill-defined.

**Custom Functions:**
  ```json
  "fn:function_name"
  ```
  Evaluates a custom function, which must return a boolean value to be evaluated by the conditional. By default, this function takes as input a dictionary containing all fields from the latest message. This function must be present in the .py file associated with function calling.
  ```json
  "fn:function_name:input_comp"
  ```
  Takes all fields from the latest message of `input_comp` as input to the function.

  ```json
  "fn:function_name:input_comp?[field1, field2]"
  ```
  Fetches specified fields from the latest message of `input_comp` and passes them to the function.


#### Advanced Conditional Evaluation

Conditionals can also be defined as dictionaries with `"input"` and `"value"` keys. This supports evaluating non-boolean values. The `"input"` field is a string which behaves in the exact same way as the conditional string described above.

- **Basic Equality Check:**

  ```json
  {"input": "field1", "value": 5}
  ```

  Tests if `field1` from the latest message equals `5`.

- **Multiple Values:**

  ```json
  {"input": ":(input_comp_1?-2?[field1], input_comp_2?[field1, field2])", "value": [false, "yes", 0]}
  ```

  Evaluates fields in order of reference inside the input string: `field1` from `input_comp_1`'s second to last message must be `false`, `field1` from `input_comp_2`'s latest message must be the string `"yes"`, and `field2` from that same message must be `0` for the condition to be true.

The input syntax allows the developer to have a remarkable amount of control and flexibility over what is received as input by each component or conditional inside an automation, while keeping the JSON notation concise when working with simple workflows that can rely on reasonable default behaviors.


## Error Handling

The library is designed for robust operation, handling various errors gracefully. If an agent fails to produce a response, it will return a `default_output`. If the tool or process fails, the system will return the `default_output`, or an empty dict if no `default_output` was specified. Errors in configuration files or function references are logged for debugging.


## Currently Under Development

This is an alpha version of the `mas` library. It has not yet been tested extensively and likely contains many bugs and undesired behavior. Its use on production is **NOT RECOMMENDED**.<|MERGE_RESOLUTION|>--- conflicted
+++ resolved
@@ -575,21 +575,13 @@
 In non-blocking mode, the `run` method starts the execution in a separate thread and returns immediately. You can use the `on_update` and `on_complete` callbacks to handle progress and final results.
 
 ```python
-<<<<<<< HEAD
 def on_update(messages, manager, on_update_params):
-=======
-def on_update(messages, manager):
->>>>>>> aa10027e
     if messages:
         latest_message = messages[-1]
         if latest_message.get("source") == "specific_role":
             print("[Update] Latest Message from specific_role:", latest_message["message"])
 
-<<<<<<< HEAD
 def on_complete(messages, manager, on_complete_params):
-=======
-def on_complete(messages, manager):
->>>>>>> aa10027e
     print("[Complete] Final message:", messages[-1] if messages else "No messages.")
 
 manager.run(
